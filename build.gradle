plugins {
    id 'application'
    id 'eclipse'
    id 'java'
}

group = 'com.glencoesoftware.omero'
version = '0.2.0-SNAPSHOT'

mainClassName = 'io.vertx.core.Starter'

sourceCompatibility = 1.8
targetCompatibility = 1.8

repositories {
    jcenter()
    maven {
        name 'Unidata'
        url 'https://artifacts.unidata.ucar.edu/content/repositories/unidata-releases'
    }
    maven {
        url 'http://artifacts.openmicroscopy.org/artifactory/maven/'
    }
    maven {
        url 'https://artifacts.glencoesoftware.com/artifactory/gs-omero-snapshots-local'
    }
}

configurations.all {
    resolutionStrategy.cacheChangingModulesFor 0, 'minutes'
    exclude group: 'OME'
    exclude group: 'antlr'
    exclude group: 'asm'
    exclude group: 'backport-util-concurrent'
    exclude group: 'batik'
    exclude group: 'cglib'
<<<<<<< HEAD
    exclude group: 'com.codahale.metrics'
    exclude group: 'com.drewnoakes'
    exclude group: 'com.esotericsoftware.kryo'
    exclude group: 'com.google.guava'
=======
>>>>>>> 76b090a3
    exclude group: 'com.jamonapi'
    exclude group: 'com.mortennobel'
    exclude group: 'com.zeroc', module: 'freeze'
    exclude group: 'com.zeroc', module: 'icefreeze'
    exclude group: 'com.zeroc', module: 'icegrid'
    exclude group: 'com.zeroc', module: 'icestorm'
    exclude group: 'commons-beanutils'
    exclude group: 'commons-codec'
    exclude group: 'commons-collections'
    exclude group: 'commons-io'
    exclude group: 'commons-lang'
    exclude group: 'commons-pool'
    exclude group: 'dom4j'
    exclude group: 'edu.ucar'
    exclude group: 'freemarker'
    exclude group: 'gnu.getopt'
    exclude group: 'hsqldb'
    exclude group: 'javassist'
    exclude group: 'javax.jts'
<<<<<<< HEAD
    exclude group: 'joda-time'
    exclude group: 'net.sf.ehcache'
    exclude group: 'ome', module: 'formats-gpl'
    exclude group: 'ome', module: 'jai_imageio'
    exclude group: 'ome', module: 'lwf-stubs'
    exclude group: 'ome', module: 'turbojpeg'
    exclude group: 'omero', module: 'dsl'
    exclude group: 'omero', module: 'omero-shares'
=======
>>>>>>> 76b090a3
    exclude group: 'org.apache.lucene'
    exclude group: 'org.apache.httpcomponents'
    exclude group: 'org.ini4j'
<<<<<<< HEAD
    exclude group: 'org.postgresql'
    exclude group: 'org.scijava'
    exclude group: 'org.springframework', module: 'spring-context-support'
    exclude group: 'org.springframework', module: 'spring-orm'
    exclude group: 'org.springframework.security'
=======
    exclude group: 'org.uncommons'
>>>>>>> 76b090a3
    exclude group: 'org.subethamail'
    exclude group: 'pdfbox'
    exclude group: 'quartz'
    exclude group: 'xerces'
    exclude group: 'xalan'
    exclude group: 'xml-apis'
    exclude group: 'zeroc', module: 'ice-db'
}

dependencies {
    compile 'ch.qos.logback:logback-classic:1.1.7'
<<<<<<< HEAD
    compile 'com.glencoesoftware.omero:omero-ms-core:0.2.0-SNAPSHOT'
=======
    compile ('com.glencoesoftware.omero:omero-ms-core:0.1.0-SNAPSHOT') {
        exclude group: 'org.testng', module: 'testng'
    }
    compile ('omero:blitz:5.2.8-ice35-b57') {
        exclude group: 'org.testng', module: 'testng'
    }
>>>>>>> 76b090a3
    testCompile 'org.testng:testng:6.10'
}

jar {
    manifest {
        attributes(
            "Main-Class": mainClassName,
            "Main-Verticle": "com.glencoesoftware.omero.ms.image.region.ImageRegionMicroserviceVerticle"
        )
    }
}

test {
  // enable TestNG support (default is JUnit)
  useTestNG()
}

applicationDistribution.from("$projectDir") {
    include 'README.md'
    include 'conf.json.example'
    include 'logback.xml.example'
    include 'omero-ms-image-region.service'
}<|MERGE_RESOLUTION|>--- conflicted
+++ resolved
@@ -34,13 +34,6 @@
     exclude group: 'backport-util-concurrent'
     exclude group: 'batik'
     exclude group: 'cglib'
-<<<<<<< HEAD
-    exclude group: 'com.codahale.metrics'
-    exclude group: 'com.drewnoakes'
-    exclude group: 'com.esotericsoftware.kryo'
-    exclude group: 'com.google.guava'
-=======
->>>>>>> 76b090a3
     exclude group: 'com.jamonapi'
     exclude group: 'com.mortennobel'
     exclude group: 'com.zeroc', module: 'freeze'
@@ -60,7 +53,6 @@
     exclude group: 'hsqldb'
     exclude group: 'javassist'
     exclude group: 'javax.jts'
-<<<<<<< HEAD
     exclude group: 'joda-time'
     exclude group: 'net.sf.ehcache'
     exclude group: 'ome', module: 'formats-gpl'
@@ -69,20 +61,15 @@
     exclude group: 'ome', module: 'turbojpeg'
     exclude group: 'omero', module: 'dsl'
     exclude group: 'omero', module: 'omero-shares'
-=======
->>>>>>> 76b090a3
     exclude group: 'org.apache.lucene'
     exclude group: 'org.apache.httpcomponents'
     exclude group: 'org.ini4j'
-<<<<<<< HEAD
     exclude group: 'org.postgresql'
     exclude group: 'org.scijava'
     exclude group: 'org.springframework', module: 'spring-context-support'
     exclude group: 'org.springframework', module: 'spring-orm'
     exclude group: 'org.springframework.security'
-=======
     exclude group: 'org.uncommons'
->>>>>>> 76b090a3
     exclude group: 'org.subethamail'
     exclude group: 'pdfbox'
     exclude group: 'quartz'
@@ -94,16 +81,12 @@
 
 dependencies {
     compile 'ch.qos.logback:logback-classic:1.1.7'
-<<<<<<< HEAD
-    compile 'com.glencoesoftware.omero:omero-ms-core:0.2.0-SNAPSHOT'
-=======
-    compile ('com.glencoesoftware.omero:omero-ms-core:0.1.0-SNAPSHOT') {
+    compile ('com.glencoesoftware.omero:omero-ms-core:0.2.0-SNAPSHOT') {
         exclude group: 'org.testng', module: 'testng'
     }
-    compile ('omero:blitz:5.2.8-ice35-b57') {
+    compile ('omero:blitz:5.2.8-ice36-b69') {
         exclude group: 'org.testng', module: 'testng'
     }
->>>>>>> 76b090a3
     testCompile 'org.testng:testng:6.10'
 }
 
