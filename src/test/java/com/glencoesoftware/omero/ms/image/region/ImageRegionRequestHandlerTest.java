/*
 * Copyright (C) 2017 Glencoe Software, Inc. All rights reserved.
 *
 * This program is free software; you can redistribute it and/or modify
 * it under the terms of the GNU General Public License as published by
 * the Free Software Foundation; either version 2 of the License, or
 * (at your option) any later version.
 *
 * This program is distributed in the hope that it will be useful,
 * but WITHOUT ANY WARRANTY; without even the implied warranty of
 * MERCHANTABILITY or FITNESS FOR A PARTICULAR PURPOSE.  See the
 * GNU General Public License for more details.
 *
 * You should have received a copy of the GNU General Public License along
 * with this program; if not, write to the Free Software Foundation, Inc.,
 * 51 Franklin Street, Fifth Floor, Boston, MA 02110-1301 USA.
 */

package com.glencoesoftware.omero.ms.image.region;

import static org.mockito.Mockito.*;

import java.awt.Dimension;
import java.util.ArrayList;
import java.util.Arrays;
import java.util.List;

import org.testng.Assert;
import org.testng.annotations.BeforeMethod;
import org.testng.annotations.Test;

import io.vertx.core.MultiMap;
import io.vertx.core.http.CaseInsensitiveHeaders;
import ome.io.nio.PixelBuffer;
import ome.model.enums.Family;
import ome.model.enums.RenderingModel;
import omeis.providers.re.data.RegionDef;

import omero.ServerError;

public class ImageRegionRequestHandlerTest {

    private ImageRegionCtx imageRegionCtx;

    private ImageRegionRequestHandler reqHandler;

    @BeforeMethod
    public void setUp() {
        MultiMap params = new CaseInsensitiveHeaders();

        params.add("imageId", "1");
        params.add("theZ", "0");
        params.add("theT", "0");
        params.add("m", "rgb");

        imageRegionCtx = new ImageRegionCtx(params, "");
        reqHandler = new ImageRegionRequestHandler(
                imageRegionCtx,
                new ArrayList<Family>(),
                new ArrayList<RenderingModel>(),
                null, //LutProvider lutProvider,
                null, //LocalCompress compSrv,
<<<<<<< HEAD
                null, //PixelsService pixService
                null); //Vertx instance
=======
                null, //PixelsService pixService,
                1024); //maxTileLength);
>>>>>>> 3b50a4f5
    }

    private void testFlip(
            int[] src, int sizeX, int sizeY,
            boolean flipHorizontal, boolean flipVertical) {
        int[] flipped = ImageRegionRequestHandler.flip(
                src, sizeX, sizeY, flipHorizontal, flipVertical);
        for (int n = 0; n < sizeX * sizeY; n++){
            int new_col;
            if (flipHorizontal) {
                int old_col = n % sizeX;
                new_col = sizeX - 1 - old_col;
            } else {
                new_col = n % sizeX;
            }
            int new_row;
            if (flipVertical) {
                int old_row = n / sizeX;
                new_row = sizeY - 1 - old_row;
            } else {
                new_row = n / sizeX;
            }
            Assert.assertEquals(flipped[new_row * sizeX + new_col], n);
        }
    }

    private void testAllFlips(int[] src, int sizeX, int sizeY) {
        boolean flipHorizontal = false;
        boolean flipVertical = true;
        testFlip(src, sizeX, sizeY, flipHorizontal, flipVertical);

        flipHorizontal = true;
        flipVertical = false;
        testFlip(src, sizeX, sizeY, flipHorizontal, flipVertical);

        flipHorizontal = true;
        flipVertical = true;
        testFlip(src, sizeX, sizeY, flipHorizontal, flipVertical);
    }

    @Test
    public void testFlipEvenSquare2() {
        int sizeX = 4;
        int sizeY = 4;
        int[] src = new int[sizeX * sizeY];
        for (int n = 0; n < sizeX * sizeY; n++){
            src[n] = n;
        }
        testAllFlips(src, sizeX, sizeY);
    }

    @Test
    public void testFlipOddSquare(){
        int sizeX = 5;
        int sizeY = 5;
        int[] src = new int[sizeX * sizeY];
        for (int n = 0; n < sizeX * sizeY; n++){
            src[n] = n;
        }
        testAllFlips(src, sizeX, sizeY);
    }

    @Test
    public void testFlipWideRectangle() {
        int sizeX = 7;
        int sizeY = 4;
        int[] src = new int[sizeX * sizeY];
        for (int n = 0; n < sizeX * sizeY; n++){
            src[n] = n;
        }
        testAllFlips(src, sizeX, sizeY);
    }

    @Test
    public void testFlipTallRectangle() {
        int sizeX = 4;
        int sizeY = 7;
        int[] src = new int[sizeX * sizeY];
        for (int n = 0; n < sizeX * sizeY; n++){
            src[n] = n;
        }
        testAllFlips(src, sizeX, sizeY);
    }

    @Test
    public void testFlipSingleWidthRectangle() {
        int sizeX = 7;
        int sizeY = 1;
        int[] src = new int[sizeX * sizeY];
        for (int n = 0; n < sizeX * sizeY; n++){
            src[n] = n;
        }
        testAllFlips(src, sizeX, sizeY);
    }

    @Test
    public void testFlipSingleHeightRectangle() {
        int sizeX = 1;
        int sizeY = 7;
        int[] src = new int[sizeX * sizeY];
        for (int n = 0; n < sizeX * sizeY; n++){
            src[n] = n;
        }
        testAllFlips(src, sizeX, sizeY);
    }

    @Test
    public void testFlipSingleEntry() {
        int sizeX = 1;
        int sizeY = 1;
        int[] src = new int[sizeX * sizeY];
        for (int n = 0; n < sizeX * sizeY; n++){
            src[n] = n;
        }
        testAllFlips(src, sizeX, sizeY);
    }

    @Test(expectedExceptions = IllegalArgumentException.class)
    public void testFlipNullImage() {
        int[] nullArray = null;
        ImageRegionRequestHandler.flip(nullArray, 4, 4, true, true);
    }

    @Test(expectedExceptions = IllegalArgumentException.class)
    public void testFlipZeroXImage() {
        int[] src = {1};
        ImageRegionRequestHandler.flip(src, 0, 4, true, true);
    }

    @Test(expectedExceptions = IllegalArgumentException.class)
    public void testFlipZeroYImage() {
        int[] src = {1};
        ImageRegionRequestHandler.flip(src, 4, 0, true, true);
    }

    @Test
    public void testGetRegionDefCtxTile()
            throws IllegalArgumentException, ServerError {
        int x = 2;
        int y = 2;
        imageRegionCtx.tile = new RegionDef(x, y, 0, 0);
        List<List<Integer>> resolutionLevels = new ArrayList<List<Integer>>();
        List<Integer> resolutionLevel =
                Arrays.asList(new Integer[] { 1024, 1024 });
        resolutionLevels.add(resolutionLevel);
        PixelBuffer pixelBuffer = mock(PixelBuffer.class);
        int tileSize = 256;
        when(pixelBuffer.getTileSize())
            .thenReturn(new Dimension(tileSize, tileSize));
        RegionDef rdef = reqHandler.getRegionDef(resolutionLevels, pixelBuffer);
        Assert.assertEquals(rdef.getX(), x * tileSize);
        Assert.assertEquals(rdef.getY(), y * tileSize);
        Assert.assertEquals(rdef.getWidth(), tileSize);
        Assert.assertEquals(rdef.getHeight(), tileSize);
    }

    @Test
    public void testGetRegionDefCtxTileWithWidthAndHeight()
            throws IllegalArgumentException, ServerError {
        int x = 2;
        int y = 2;
        imageRegionCtx.tile = new RegionDef(x, y, 64, 128);
        List<List<Integer>> resolutionLevels = new ArrayList<List<Integer>>();
        List<Integer> resolutionLevel =
                Arrays.asList(new Integer[] { 1024, 1024 });
        resolutionLevels.add(resolutionLevel);
        PixelBuffer pixelBuffer = mock(PixelBuffer.class);
        when(pixelBuffer.getTileSize())
            .thenReturn(new Dimension(64, 128));
        RegionDef rdef = reqHandler.getRegionDef(resolutionLevels, pixelBuffer);
        Assert.assertEquals(rdef.getX(), x * 64);
        Assert.assertEquals(rdef.getY(), y * 128);
        Assert.assertEquals(rdef.getWidth(), 64);
        Assert.assertEquals(rdef.getHeight(), 128);
    }

    @Test
    public void testGetRegionDefCtxRegion()
            throws IllegalArgumentException, ServerError {
        imageRegionCtx.tile = null;
        imageRegionCtx.region = new RegionDef(512, 512, 256, 256);
        List<List<Integer>> resolutionLevels = new ArrayList<List<Integer>>();
        List<Integer> resolutionLevel =
                Arrays.asList(new Integer[] { 1024, 1024 });
        resolutionLevels.add(resolutionLevel);
        PixelBuffer pixelBuffer = mock(PixelBuffer.class);
        RegionDef rdef = reqHandler.getRegionDef(resolutionLevels, pixelBuffer);
        Assert.assertEquals(rdef.getX(), imageRegionCtx.region.getX());
        Assert.assertEquals(rdef.getY(), imageRegionCtx.region.getY());
        Assert.assertEquals(
                rdef.getWidth(), imageRegionCtx.region.getWidth());
        Assert.assertEquals(
                rdef.getHeight(), imageRegionCtx.region.getHeight());
    }

    @Test
    public void testGetRegionDefCtxNoTileOrRegion()
    throws IllegalArgumentException, ServerError {
        imageRegionCtx.tile = null;
        imageRegionCtx.region = null;
        List<List<Integer>> resolutionLevels = new ArrayList<List<Integer>>();
        List<Integer> resolutionLevel =
                Arrays.asList(new Integer[] { 1024, 1024 });
        resolutionLevels.add(resolutionLevel);
        PixelBuffer pixelBuffer = mock(PixelBuffer.class);
        RegionDef rdef = reqHandler.getRegionDef(
                resolutionLevels, pixelBuffer);
        Assert.assertEquals(rdef.getX(), 0);
        Assert.assertEquals(rdef.getY(), 0);
        Assert.assertEquals(rdef.getWidth(), 1024);
        Assert.assertEquals(rdef.getHeight(), 1024);
    }

//Test Truncating logic
    @Test
    public void testGetRegionDefCtxTileTruncX()
            throws IllegalArgumentException, ServerError {
        int x = 1;
        int y = 0;
        imageRegionCtx.tile = new RegionDef(x, y, 0, 0);
        List<List<Integer>> resolutionLevels = new ArrayList<List<Integer>>();
        List<Integer> resolutionLevel =
                Arrays.asList(new Integer[] { 1024, 1024 });
        resolutionLevels.add(resolutionLevel);
        PixelBuffer pixelBuffer = mock(PixelBuffer.class);
        int tileSize = 800;
        when(pixelBuffer.getTileSize())
            .thenReturn(new Dimension(tileSize, tileSize));
        RegionDef rdef = reqHandler.getRegionDef(
                resolutionLevels, pixelBuffer);
        Assert.assertEquals(rdef.getX(), x * tileSize);
        Assert.assertEquals(rdef.getY(), y * tileSize);
        Assert.assertEquals(rdef.getWidth(), 1024 - rdef.getX());
        Assert.assertEquals(rdef.getHeight(), tileSize);
    }

    @Test
    public void testGetRegionDefCtxTileTruncY()
            throws IllegalArgumentException, ServerError {
        int x = 0;
        int y = 1;
        imageRegionCtx.tile = new RegionDef(x, y, 0, 0);
        List<List<Integer>> resolutionLevels = new ArrayList<List<Integer>>();
        List<Integer> resolutionLevel =
                Arrays.asList(new Integer[] { 1024, 1024 });
        resolutionLevels.add(resolutionLevel);
        PixelBuffer pixelBuffer = mock(PixelBuffer.class);
        int tileSize = 800;
        when(pixelBuffer.getTileSize())
            .thenReturn(new Dimension(tileSize, tileSize));
        RegionDef rdef = reqHandler.getRegionDef(
                resolutionLevels, pixelBuffer);
        Assert.assertEquals(rdef.getX(), x * tileSize);
        Assert.assertEquals(rdef.getY(), y * tileSize);
        Assert.assertEquals(rdef.getWidth(), tileSize);
        Assert.assertEquals(rdef.getHeight(), 1024 - rdef.getY());
    }

    @Test
    public void testGetRegionDefCtxTileTruncXY()
            throws IllegalArgumentException, ServerError {
        int x = 1;
        int y = 1;
        imageRegionCtx.tile = new RegionDef(x, y, 0, 0);
        List<List<Integer>> resolutionLevels = new ArrayList<List<Integer>>();
        List<Integer> resolutionLevel =
                Arrays.asList(new Integer[] { 1024, 1024 });
        resolutionLevels.add(resolutionLevel);
        PixelBuffer pixelBuffer = mock(PixelBuffer.class);
        int tileSize = 800;
        when(pixelBuffer.getTileSize())
            .thenReturn(new Dimension(tileSize, tileSize));
        RegionDef rdef = reqHandler.getRegionDef(
                resolutionLevels, pixelBuffer);
        Assert.assertEquals(rdef.getX(), x * tileSize);
        Assert.assertEquals(rdef.getY(), y * tileSize);
        Assert.assertEquals(rdef.getWidth(), 1024 - rdef.getX());
        Assert.assertEquals(rdef.getHeight(), 1024 - rdef.getY());
    }

    @Test
    public void testGetRegionDefCtxRegionTruncX()
            throws IllegalArgumentException, ServerError {
        imageRegionCtx.tile = null;
        imageRegionCtx.region = new RegionDef(800, 100, 300, 400);
        List<List<Integer>> resolutionLevels = new ArrayList<List<Integer>>();
        List<Integer> resolutionLevel =
                Arrays.asList(new Integer[] { 1024, 1024 });
        resolutionLevels.add(resolutionLevel);
        PixelBuffer pixelBuffer = mock(PixelBuffer.class);
        RegionDef rdef = reqHandler.getRegionDef(
                resolutionLevels, pixelBuffer);
        Assert.assertEquals(rdef.getX(), imageRegionCtx.region.getX());
        Assert.assertEquals(rdef.getY(), imageRegionCtx.region.getY());
        Assert.assertEquals(
                rdef.getWidth(), 1024 - rdef.getX());
        Assert.assertEquals(
                rdef.getHeight(), imageRegionCtx.region.getHeight());
    }

    @Test
    public void testGetRegionDefCtxRegionTruncY()
            throws IllegalArgumentException, ServerError {
        imageRegionCtx.tile = null;
        imageRegionCtx.region = new RegionDef(100, 800, 300, 400);
        List<List<Integer>> resolutionLevels = new ArrayList<List<Integer>>();
        List<Integer> resolutionLevel =
                Arrays.asList(new Integer[] { 1024, 1024 });
        resolutionLevels.add(resolutionLevel);
        PixelBuffer pixelBuffer = mock(PixelBuffer.class);
        RegionDef rdef = reqHandler.getRegionDef(
                resolutionLevels, pixelBuffer);
        Assert.assertEquals(rdef.getX(), imageRegionCtx.region.getX());
        Assert.assertEquals(rdef.getY(), imageRegionCtx.region.getY());
        Assert.assertEquals(
                rdef.getWidth(), imageRegionCtx.region.getWidth());
        Assert.assertEquals(
                rdef.getHeight(), 1024 - rdef.getY());
    }

    @Test
    public void testGetRegionDefCtxRegionTruncXY()
            throws IllegalArgumentException, ServerError {
        imageRegionCtx.tile = null;
        imageRegionCtx.region = new RegionDef(800, 800, 300, 400);
        List<List<Integer>> resolutionLevels = new ArrayList<List<Integer>>();
        List<Integer> resolutionLevel =
                Arrays.asList(new Integer[] { 1024, 1024 });
        resolutionLevels.add(resolutionLevel);
        PixelBuffer pixelBuffer = mock(PixelBuffer.class);
        RegionDef rdef = reqHandler.getRegionDef(
                resolutionLevels, pixelBuffer);
        Assert.assertEquals(rdef.getX(), imageRegionCtx.region.getX());
        Assert.assertEquals(rdef.getY(), imageRegionCtx.region.getY());
        Assert.assertEquals(
                rdef.getWidth(), 1024 - rdef.getX());
        Assert.assertEquals(
                rdef.getHeight(), 1024 - rdef.getY());
    }

//Test Flipping
    @Test
    public void testFlipRegionDefFlipH() throws ServerError{
        List<List<Integer>> resolutionLevels = new ArrayList<List<Integer>>();
        List<Integer> resolutionLevel =
                Arrays.asList(new Integer[] { 1024, 1024 });
        resolutionLevels.add(resolutionLevel);
        PixelBuffer pixelBuffer = mock(PixelBuffer.class);
        when(pixelBuffer.getTileSize()).thenReturn(new Dimension(256, 256));
        imageRegionCtx.region = new RegionDef(100, 200, 300, 400);
        imageRegionCtx.flipHorizontal = true;
        imageRegionCtx.flipVertical = false;
        RegionDef regionDef = reqHandler.getRegionDef(
                resolutionLevels, pixelBuffer);
        Assert.assertEquals(regionDef.getX(), 624);
        Assert.assertEquals(regionDef.getY(), 200);
        Assert.assertEquals(regionDef.getWidth(), 300);
        Assert.assertEquals(regionDef.getHeight(), 400);
    }

    @Test
    public void testFlipRegionDefFlipV() throws ServerError{
        List<List<Integer>> resolutionLevels = new ArrayList<List<Integer>>();
        List<Integer> resolutionLevel =
                Arrays.asList(new Integer[] { 1024, 1024 });
        resolutionLevels.add(resolutionLevel);
        PixelBuffer pixelBuffer = mock(PixelBuffer.class);
        when(pixelBuffer.getTileSize()).thenReturn(new Dimension(256, 256));
        imageRegionCtx.region = new RegionDef(100, 200, 300, 400);
        imageRegionCtx.flipHorizontal = false;
        imageRegionCtx.flipVertical = true;
        RegionDef regionDef = reqHandler.getRegionDef(
                resolutionLevels, pixelBuffer);
        Assert.assertEquals(regionDef.getX(), 100);
        Assert.assertEquals(regionDef.getY(), 424);
        Assert.assertEquals(regionDef.getWidth(), 300);
        Assert.assertEquals(regionDef.getHeight(), 400);
    }

    @Test
    public void testFlipRegionDefFlipHV() throws ServerError{
        List<List<Integer>> resolutionLevels = new ArrayList<List<Integer>>();
        List<Integer> resolutionLevel =
                Arrays.asList(new Integer[] { 1024, 1024 });
        resolutionLevels.add(resolutionLevel);
        PixelBuffer pixelBuffer = mock(PixelBuffer.class);
        when(pixelBuffer.getTileSize()).thenReturn(new Dimension(256, 256));
        imageRegionCtx.region = new RegionDef(100, 200, 300, 400);
        imageRegionCtx.flipHorizontal = true;
        imageRegionCtx.flipVertical = true;
        RegionDef regionDef = reqHandler.getRegionDef(
                resolutionLevels, pixelBuffer);
        Assert.assertEquals(regionDef.getX(), 624);
        Assert.assertEquals(regionDef.getY(), 424);
        Assert.assertEquals(regionDef.getWidth(), 300);
        Assert.assertEquals(regionDef.getHeight(), 400);
    }

    @Test
    public void testFlipRegionDefMirorXEdge() throws ServerError{
        // Tile 0, 0
        imageRegionCtx.region = new RegionDef(0, 0, 1024, 1024);
        List<List<Integer>> resolutionLevels = new ArrayList<List<Integer>>();
        List<Integer> resolutionLevel =
                Arrays.asList(new Integer[] { 768, 768 });
        resolutionLevels.add(resolutionLevel);
        PixelBuffer pixelBuffer = mock(PixelBuffer.class);
        when(pixelBuffer.getTileSize()).thenReturn(new Dimension(512, 512));
        imageRegionCtx.flipHorizontal = true;
        imageRegionCtx.flipVertical = false;
        RegionDef regionDef = reqHandler.getRegionDef(
                resolutionLevels, pixelBuffer);
        Assert.assertEquals(regionDef.getX(), 0);
        Assert.assertEquals(regionDef.getY(), 0);
        Assert.assertEquals(regionDef.getWidth(), 768);
        Assert.assertEquals(regionDef.getHeight(), 768);

        // Tile 1, 0
        imageRegionCtx.region = new RegionDef(512, 0, 512, 512);
        regionDef = reqHandler.getRegionDef(resolutionLevels, pixelBuffer);
        Assert.assertEquals(regionDef.getX(), 0);
        Assert.assertEquals(regionDef.getY(), 0);
        Assert.assertEquals(regionDef.getWidth(), 256);
        Assert.assertEquals(regionDef.getHeight(), 512);

        // Tile 0, 1
        imageRegionCtx.region = new RegionDef(0, 512, 512, 512);
        regionDef = reqHandler.getRegionDef(resolutionLevels, pixelBuffer);
        Assert.assertEquals(regionDef.getX(), 256);
        Assert.assertEquals(regionDef.getY(), 512);
        Assert.assertEquals(regionDef.getWidth(), 512);
        Assert.assertEquals(regionDef.getHeight(), 256);

        // Tile 1, 1
        imageRegionCtx.region = new RegionDef(512, 512, 512, 512);
        regionDef = reqHandler.getRegionDef(resolutionLevels, pixelBuffer);
        Assert.assertEquals(regionDef.getX(), 0);
        Assert.assertEquals(regionDef.getY(), 512);
        Assert.assertEquals(regionDef.getWidth(), 256);
        Assert.assertEquals(regionDef.getHeight(), 256);
    }

    @Test
    public void testFlipRegionDefMirorYEdge() throws ServerError{
        // Tile 0, 0
        imageRegionCtx.region = new RegionDef(0, 0, 512, 512);
        List<List<Integer>> resolutionLevels = new ArrayList<List<Integer>>();
        List<Integer> resolutionLevel =
                Arrays.asList(new Integer[] { 768, 768 });
        resolutionLevels.add(resolutionLevel);
        PixelBuffer pixelBuffer = mock(PixelBuffer.class);
        when(pixelBuffer.getTileSize()).thenReturn(new Dimension(512, 512));
        imageRegionCtx.flipVertical = true;
        RegionDef regionDef = reqHandler.getRegionDef(
                resolutionLevels, pixelBuffer);
        Assert.assertEquals(regionDef.getX(), 0);
        Assert.assertEquals(regionDef.getY(), 256);
        Assert.assertEquals(regionDef.getWidth(), 512);
        Assert.assertEquals(regionDef.getHeight(), 512);

        // Tile 1, 0
        imageRegionCtx.region = new RegionDef(512, 0, 512, 512);
        regionDef = reqHandler.getRegionDef(resolutionLevels, pixelBuffer);
        Assert.assertEquals(regionDef.getX(), 512);
        Assert.assertEquals(regionDef.getY(), 256);
        Assert.assertEquals(regionDef.getWidth(), 256);
        Assert.assertEquals(regionDef.getHeight(), 512);

        // Tile 0, 1
        imageRegionCtx.region = new RegionDef(0, 512, 512, 512);
        regionDef = reqHandler.getRegionDef(resolutionLevels, pixelBuffer);
        Assert.assertEquals(regionDef.getX(), 0);
        Assert.assertEquals(regionDef.getY(), 0);
        Assert.assertEquals(regionDef.getWidth(), 512);
        Assert.assertEquals(regionDef.getHeight(), 256);

        // Tile 1, 1
        imageRegionCtx.region = new RegionDef(512, 512, 512, 512);
        regionDef = reqHandler.getRegionDef(resolutionLevels, pixelBuffer);
        Assert.assertEquals(regionDef.getX(), 512);
        Assert.assertEquals(regionDef.getY(), 0);
        Assert.assertEquals(regionDef.getWidth(), 256);
        Assert.assertEquals(regionDef.getHeight(), 256);
    }

    @Test
    public void testFlipRegionDefMirorXYEdge() throws ServerError{
        // Tile 0, 0
        imageRegionCtx.region = new RegionDef(0, 0, 512, 512);
        List<List<Integer>> resolutionLevels = new ArrayList<List<Integer>>();
        List<Integer> resolutionLevel =
                Arrays.asList(new Integer[] { 768, 768 });
        resolutionLevels.add(resolutionLevel);
        PixelBuffer pixelBuffer = mock(PixelBuffer.class);
        when(pixelBuffer.getTileSize()).thenReturn(new Dimension(512, 512));
        imageRegionCtx.flipHorizontal = true;
        imageRegionCtx.flipVertical = true;
        RegionDef regionDef = reqHandler.getRegionDef(
                resolutionLevels, pixelBuffer);
        Assert.assertEquals(regionDef.getX(), 256);
        Assert.assertEquals(regionDef.getY(), 256);
        Assert.assertEquals(regionDef.getWidth(), 512);
        Assert.assertEquals(regionDef.getHeight(), 512);

        // Tile 1, 0
        imageRegionCtx.region = new RegionDef(512, 0, 512, 512);
        regionDef = reqHandler.getRegionDef(resolutionLevels, pixelBuffer);
        Assert.assertEquals(regionDef.getX(), 0);
        Assert.assertEquals(regionDef.getY(), 256);
        Assert.assertEquals(regionDef.getWidth(), 256);
        Assert.assertEquals(regionDef.getHeight(), 512);

        // Tile 0, 1
        imageRegionCtx.region = new RegionDef(0, 512, 512, 512);
        regionDef = reqHandler.getRegionDef(resolutionLevels, pixelBuffer);
        Assert.assertEquals(regionDef.getX(), 256);
        Assert.assertEquals(regionDef.getY(), 0);
        Assert.assertEquals(regionDef.getWidth(), 512);
        Assert.assertEquals(regionDef.getHeight(), 256);

        // Tile 1, 1
        imageRegionCtx.region = new RegionDef(512, 512, 512, 512);
        regionDef = reqHandler.getRegionDef(resolutionLevels, pixelBuffer);
        Assert.assertEquals(regionDef.getX(), 0);
        Assert.assertEquals(regionDef.getY(), 0);
        Assert.assertEquals(regionDef.getWidth(), 256);
        Assert.assertEquals(regionDef.getHeight(), 256);
    }

//Test Resolution Selection
    @Test
    public void testSelectResolution()
            throws IllegalArgumentException, ServerError {
        int x = 100;
        int y = 200;
        imageRegionCtx.tile = null;
        imageRegionCtx.region = new RegionDef(x, y, 400, 500);
        imageRegionCtx.resolution = 1;
        List<List<Integer>> resolutionLevels = new ArrayList<List<Integer>>();
        List<Integer> resolutionLevel =
                Arrays.asList(new Integer[] { 1024, 1024 });
        resolutionLevels.add(resolutionLevel);
        resolutionLevel = Arrays.asList(new Integer[] {256, 512});
        resolutionLevels.add(resolutionLevel);
        PixelBuffer pixelBuffer = mock(PixelBuffer.class);
        int tileSize = 800;
        when(pixelBuffer.getTileSize())
            .thenReturn(new Dimension(tileSize, tileSize));
        RegionDef rdef = reqHandler.getRegionDef(
                resolutionLevels, pixelBuffer);
        Assert.assertEquals(rdef.getX(), x);
        Assert.assertEquals(rdef.getY(), y);
        Assert.assertEquals(rdef.getWidth(), 256 - rdef.getX());
        Assert.assertEquals(rdef.getHeight(), 512 - rdef.getY());
    }

}<|MERGE_RESOLUTION|>--- conflicted
+++ resolved
@@ -60,13 +60,9 @@
                 new ArrayList<RenderingModel>(),
                 null, //LutProvider lutProvider,
                 null, //LocalCompress compSrv,
-<<<<<<< HEAD
-                null, //PixelsService pixService
-                null); //Vertx instance
-=======
+                null, //Vertx instance
                 null, //PixelsService pixService,
                 1024); //maxTileLength);
->>>>>>> 3b50a4f5
     }
 
     private void testFlip(
