/*
 * Copyright (C) 2017 Glencoe Software, Inc. All rights reserved.
 *
 * This program is free software; you can redistribute it and/or modify
 * it under the terms of the GNU General Public License as published by
 * the Free Software Foundation; either version 2 of the License, or
 * (at your option) any later version.
 *
 * This program is distributed in the hope that it will be useful,
 * but WITHOUT ANY WARRANTY; without even the implied warranty of
 * MERCHANTABILITY or FITNESS FOR A PARTICULAR PURPOSE.  See the
 * GNU General Public License for more details.
 *
 * You should have received a copy of the GNU General Public License along
 * with this program; if not, write to the Free Software Foundation, Inc.,
 * 51 Franklin Street, Fifth Floor, Boston, MA 02110-1301 USA.
 */

package com.glencoesoftware.omero.ms.image.region;

import java.awt.Dimension;
import java.awt.image.BufferedImage;
import java.io.ByteArrayInputStream;
import java.io.ByteArrayOutputStream;
import java.io.IOException;
import java.io.ObjectInputStream;
import java.util.ArrayList;
import java.util.Arrays;
import java.util.HashMap;
import java.util.List;
import java.util.Map;
import java.util.Optional;
import java.util.concurrent.CompletableFuture;
import java.util.concurrent.CompletionException;
import java.lang.IllegalArgumentException;
import java.lang.Math;

import javax.imageio.IIOImage;
import javax.imageio.ImageIO;
import javax.imageio.spi.IIORegistry;
import javax.imageio.spi.ServiceRegistry;
import javax.imageio.stream.ImageOutputStream;

import org.perf4j.StopWatch;
import org.perf4j.slf4j.Slf4JStopWatch;
import org.slf4j.LoggerFactory;

import com.sun.media.imageioimpl.plugins.tiff.TIFFImageWriter;
import com.sun.media.imageioimpl.plugins.tiff.TIFFImageWriterSpi;

import io.vertx.core.json.JsonObject;
import io.vertx.core.Vertx;
import ome.api.local.LocalCompress;
import ome.io.nio.InMemoryPlanarPixelBuffer;
import ome.io.nio.PixelBuffer;
import ome.io.nio.PixelsService;
import ome.model.core.Pixels;
import ome.model.display.ChannelBinding;
import ome.model.display.QuantumDef;
import ome.model.display.RenderingDef;
import ome.model.enums.Family;
import ome.model.enums.RenderingModel;
import ome.util.ImageUtil;
import omeis.providers.re.Renderer;
import omeis.providers.re.RenderingStats;
import omeis.providers.re.codomain.ReverseIntensityContext;
import omeis.providers.re.data.PlaneDef;
import omeis.providers.re.data.RegionDef;
import omeis.providers.re.lut.LutProvider;
import omeis.providers.re.metadata.StatsFactory;
import omeis.providers.re.quantum.QuantizationException;
import omeis.providers.re.quantum.QuantumFactory;

public class ImageRegionRequestHandler {

    private static final org.slf4j.Logger log =
            LoggerFactory.getLogger(ImageRegionRequestHandler.class);

    public static final String GET_PIXELS_DESCRIPTION_EVENT =
            "omero.get_pixels_description";

    /** OMERO server pixels service */
    private final PixelsService pixelsService;

    /** Reference to the compression service */
    private final LocalCompress compressionService;

    /** Lookup table provider */
    private final LutProvider lutProvider;

    /** Image Region Context */
    private final ImageRegionCtx imageRegionCtx;

    /** Renderer */
    private Renderer renderer;

    /** Available families */
    private final List<Family> families;

    /** Available rendering models */
    private final List<RenderingModel> renderingModels;

<<<<<<< HEAD
    private final ProjectionService projectionService;

    /** Handle on Vertx for event bus work*/
    private Vertx vertx;
=======
    /** Configured maximum size size in either dimension */
    private final int maxTileLength;
>>>>>>> 3b50a4f5

    /**
     * Default constructor.
     * @param imageRegionCtx {@link ImageRegionCtx} object
     */
    public ImageRegionRequestHandler(
            ImageRegionCtx imageRegionCtx,
            List<Family> families,
            List<RenderingModel> renderingModels,
            LutProvider lutProvider,
<<<<<<< HEAD
            PixelsService pixelsService,
            LocalCompress compressionService,
            Vertx vertx) {
=======
            PixelsService pixService,
            LocalCompress compSrv,
            int maxTileLength) {
>>>>>>> 3b50a4f5
        log.info("Setting up handler");
        this.imageRegionCtx = imageRegionCtx;
        this.families = families;
        this.renderingModels = renderingModels;
        this.lutProvider = lutProvider;
<<<<<<< HEAD
        this.pixelsService = pixelsService;
        this.compressionService = compressionService;
        this.vertx = vertx;
=======
        this.maxTileLength = maxTileLength;
>>>>>>> 3b50a4f5

        projectionService = new ProjectionService();
    }

    /**
     * Render Image region request handler.
     */
    public CompletableFuture<byte[]> renderImageRegion() {
        return getPixelsDescription()
                .thenApply(this::createRenderingDef)
                .thenApply(this::getRegion);
    }

    /**
     * Creates a new set of rendering settings corresponding to the specified
     * pixels set.  Most values will be overwritten during
     * {@link #updateSettings(Renderer)} usage.
     * @param pixels pixels metadata
     * @return See above.
     */
    private RenderingDef createRenderingDef(Pixels pixels) {
        QuantumFactory quantumFactory = new QuantumFactory(families);
        StatsFactory statsFactory = new StatsFactory();

        RenderingDef renderingDef = new RenderingDef();
        renderingDef.setPixels(pixels);
        // Model will be reset during updateSettings()
        renderingModels.forEach(model -> {
            if (model.getValue().equals(Renderer.MODEL_GREYSCALE)) {
                renderingDef.setModel(model);
            }
        });
        // QuantumDef defaults cribbed from
        // ome.logic.RenderingSettingsImpl#resetDefaults().  These *will not*
        // be reset by updateSettings().
        QuantumDef quantumDef = new QuantumDef();
        quantumDef.setCdStart(0);
        quantumDef.setCdEnd(QuantumFactory.DEPTH_8BIT);
        quantumDef.setBitResolution(QuantumFactory.DEPTH_8BIT);
        renderingDef.setQuantization(quantumDef);
        // ChannelBinding defaults cribbed from
        // ome.logic.RenderingSettingsImpl#resetChannelBindings().  All *will*
        // be reset by updateSettings() unless otherwise denoted.
        for (int c = 0; c < pixels.sizeOfChannels(); c++) {
            double[] range = statsFactory.initPixelsRange(pixels);
            ChannelBinding cb = new ChannelBinding();
            // Will *not* be reset by updateSettings()
            cb.setCoefficient(1.0);
            // Will *not* be reset by updateSettings()
            cb.setNoiseReduction(false);
            // Will *not* be reset by updateSettings()
            cb.setFamily(quantumFactory.getFamily(Family.VALUE_LINEAR));
            cb.setInputStart(range[0]);
            cb.setInputEnd(range[1]);
            cb.setActive(c < 3);
            cb.setRed(255);
            cb.setBlue(0);
            cb.setGreen(0);
            cb.setAlpha(255);
            renderingDef.addChannelBinding(cb);
        }
        return renderingDef;
    }

    private PixelBuffer getPixelBuffer(Pixels pixels) {
        Slf4JStopWatch t0 = new Slf4JStopWatch("PixelsService.getPixelBuffer");
        try {
            return pixelsService.getPixelBuffer(pixels,false);
        } finally {
            t0.stop();
        }
    }

    private CompletableFuture<Pixels> getPixelsDescription() {
        CompletableFuture<Pixels> promise = new CompletableFuture<>();
        final JsonObject data = new JsonObject();
        data.put("sessionKey", imageRegionCtx.omeroSessionKey);
        data.put("imageId", imageRegionCtx.imageId);
        StopWatch t0 = new Slf4JStopWatch(GET_PIXELS_DESCRIPTION_EVENT);
        vertx.eventBus().<byte[]>send(
                GET_PIXELS_DESCRIPTION_EVENT, data, result -> {
            try {
                if (result.failed()) {
                    t0.stop();
                    promise.completeExceptionally(result.cause());
                    return;
                }
                ByteArrayInputStream bais =
                        new ByteArrayInputStream(result.result().body());
                ObjectInputStream ois = new ObjectInputStream(bais);
                Pixels pixels = (Pixels) ois.readObject();
                t0.stop();
                promise.complete(pixels);
            } catch (IOException | ClassNotFoundException e) {
                log.error("Exception while decoding object in response", e);
                t0.stop();
                promise.completeExceptionally(e);
            }
        });

        return promise;
    }

    private byte[] getRegion(RenderingDef renderingDef) {
        try {
            Map<String, String> ctx = new HashMap<String, String>();
            ctx.put("omero.group", "-1");
            QuantumFactory quantumFactory = new QuantumFactory(families);
            Pixels pixels = renderingDef.getPixels();
            PixelBuffer pixelBuffer = getPixelBuffer(pixels);
            renderer = new Renderer(
                quantumFactory, renderingModels,
                pixels, renderingDef,
                pixelBuffer, lutProvider
            );
            PlaneDef planeDef = new PlaneDef(PlaneDef.XY, imageRegionCtx.t);
            planeDef.setZ(imageRegionCtx.z);

            // Avoid asking for resolution descriptions if there is no image
            // pyramid.  This can be *very* expensive.
            int countResolutionLevels = pixelBuffer.getResolutionLevels();
            List<List<Integer>> resolutionLevels;
            if (countResolutionLevels > 1) {
                resolutionLevels = pixelBuffer.getResolutionDescriptions();
            } else {
                resolutionLevels = new ArrayList<List<Integer>>();
                resolutionLevels.add(
                        Arrays.asList(pixels.getSizeX(), pixels.getSizeY()));
            }
            planeDef.setRegion(getRegionDef(resolutionLevels, pixelBuffer));
            setResolutionLevel(renderer, resolutionLevels);
            if (imageRegionCtx.compressionQuality != null) {
                compressionService.setCompressionLevel(
                imageRegionCtx.compressionQuality);
            }
            updateSettings(renderer);
            // The actual act of rendering will close the provided pixel
            // buffer.  However, just in case an exception is thrown before
            // reaching this point a double close may occur due to the
            // surrounding try-with-resources block.
            return render(
                    renderer, resolutionLevels, pixels, planeDef,
                    pixelBuffer);
        } catch (IOException | QuantizationException e) {
            throw new CompletionException(e);
        }
    }

    /**
     * Performs conditional rendering in the requested format as defined by
     * <code>imageRegionCtx.format</code>.
     * @param renderer fully initialized renderer
     * @param resolutionLevels complete definition of all resolution levels
     * for the image.
     * @param pixels pixels metadata
     * @param planeDef plane definition to use for rendering
     * @return Image region as a byte array.
     * @throws IOException
     * @throws QuantizationException
     */
    private byte[] render(
            Renderer renderer, List<List<Integer>> resolutionLevels,
            Pixels pixels, PlaneDef planeDef, PixelBuffer pixelBuffer)
                    throws IOException, QuantizationException {
        checkPlaneDef(resolutionLevels, planeDef);

        StopWatch t0 = new Slf4JStopWatch("Renderer.renderAsPackedInt");
        int[] buf;
        try {
            PixelBuffer newBuffer = null;
            if (imageRegionCtx.projection != null) {
                byte[][][][] planes = new byte[1][pixels.getSizeC()][1][];
                int projectedSizeC = 0;
                ChannelBinding[] channelBindings =
                        renderer.getChannelBindings();
                //PixelBuffer pixelBuffer = getPixelBuffer(pixels);
                int start = Optional
                        .ofNullable(imageRegionCtx.projectionStart)
                        .orElse(0);
                int end = Optional
                        .ofNullable(imageRegionCtx.projectionEnd)
                        .orElse(pixels.getSizeZ() - 1);
                try {
                    for (int i = 0; i < channelBindings.length; i++) {
                        if (!channelBindings[i].getActive()) {
                            continue;
                        }
                        StopWatch t1 = new Slf4JStopWatch(
                                "ProjectionService.projectStack");
                        try {
                            planes[0][i][0] = projectionService.projectStack(
                                pixels,
                                pixelBuffer,
                                imageRegionCtx.projection.ordinal(),
                                imageRegionCtx.t,
                                i,  // Channel index
                                1,  // Stepping 1 in ImageWrapper.renderJpeg()
                                start,
                                end
                            );
                        } finally {
                            t1.stop();
                        }
                        projectedSizeC++;
                    }
                } finally {
                    pixelBuffer.close();
                }
                Pixels projectedPixels = new Pixels(
                    pixels.getImage(),
                    pixels.getPixelsType(),
                    pixels.getSizeX(),
                    pixels.getSizeY(),
                    1,  // Z
                    projectedSizeC,
                    1,  // T
                    "",
                    pixels.getDimensionOrder()
                );
                newBuffer = new InMemoryPlanarPixelBuffer(
                        projectedPixels, planes);
                planeDef = new PlaneDef(PlaneDef.XY, 0);
                planeDef.setZ(0);
            }
            buf =  renderer.renderAsPackedInt(planeDef, newBuffer);
        } finally {
            t0.stop();
            if (log.isDebugEnabled()) {
                RenderingStats stats = renderer.getStats();
                if (stats != null) {
                    log.debug(renderer.getStats().getStats());
                }
            }
        }

        String format = imageRegionCtx.format;
        RegionDef region = planeDef.getRegion();
        int sizeX = region != null? region.getWidth() : pixels.getSizeX();
        int sizeY = region != null? region.getHeight() : pixels.getSizeY();
        buf = flip(buf, sizeX, sizeY,
                imageRegionCtx.flipHorizontal, imageRegionCtx.flipVertical);
        BufferedImage image = ImageUtil.createBufferedImage(
            buf, sizeX, sizeY
        );
        ByteArrayOutputStream output = new ByteArrayOutputStream();
        if (format.equals("jpeg")) {
            compressionService.compressToStream(image, output);
            return output.toByteArray();
        } else if (format.equals("png") || format.equals("tif")) {
            if (format.equals("tif")) {
                try (ImageOutputStream ios =
                        ImageIO.createImageOutputStream(output)) {
                    IIORegistry registry = IIORegistry.getDefaultInstance();
                    registry.registerServiceProviders(
                            ServiceRegistry.lookupProviders(
                                    TIFFImageWriterSpi.class));
                    TIFFImageWriterSpi spi = registry.getServiceProviderByClass(
                            TIFFImageWriterSpi.class);
                    TIFFImageWriter writer = new TIFFImageWriter(spi);
                    writer.setOutput(ios);
                    writer.write(null, new IIOImage(image, null, null), null);
                }
            } else {
                ImageIO.write(image, "png", output);
            }
            return output.toByteArray();
        }
        log.error("Unknown format {}", imageRegionCtx.format);
        return null;
    }

    /**
     * Flip an image horizontally, vertically, or both.
     * @param src source image buffer
     * @param sizeX size of <code>src</code> in X (number of columns)
     * @param sizeY size of <code>src</code> in Y (number of rows)
     * @param flipHorizontal whether or not to flip the image horizontally
     * @param flipVertical whether or not to flip the image vertically
     * @return Newly allocated buffer with flipping applied or <code>src</code>
     * if no flipping has been requested.
     */
    public static int[] flip(
            int[] src, int sizeX, int sizeY,
            boolean flipHorizontal, boolean flipVertical) {
        if (!flipHorizontal && !flipVertical) {
            return src;
        }

        if (src == null) {
            throw new IllegalArgumentException("Attempted to flip null image");
        } else if (sizeX == 0 || sizeY == 0) {
            throw new IllegalArgumentException("Attempted to flip image with 0 size");
        }

        int[] dest = new int[src.length];
        int srcIndex, destIndex;
        int xOffset = flipHorizontal? sizeX : 1;
        int yOffset = flipVertical? sizeY : 1;
        for (int x = 0; x < sizeX; x++) {
            for (int y = 0; y < sizeY; y++) {
                srcIndex = (y * sizeX) + x;
                destIndex = Math.abs(((yOffset - y - 1) * sizeX))
                        + Math.abs((xOffset - x - 1));
                dest[destIndex] = src[srcIndex];
            }
        }
        return dest;
    }

    /**
     * Copied from {@link RenderingBean#checkPlaneDef}. A client side version
     * of this is required when we are rendering uncompressed.
     * @param resolutionLevels complete definition of all resolution levels
     * for the image.
     * @param planeDef plane definition to validate
     */
    private void checkPlaneDef(
            List<List<Integer>> resolutionLevels, PlaneDef planeDef) {
        RegionDef rd = planeDef.getRegion();
        if (rd == null) {
            return;
        }
        int resolution =
                Optional.ofNullable(imageRegionCtx.resolution).orElse(0);
        int sizeX = resolutionLevels.get(resolution).get(0);
        int sizeY = resolutionLevels.get(resolution).get(1);
        if (rd.getWidth() + rd.getX() > sizeX) {
            int newWidth = sizeX - rd.getX();
            log.debug("Resetting out of bounds region XOffset {} width {}" +
                    " vs. sizeX {} to {}",
                    rd.getX(), rd.getWidth(), sizeX, newWidth);
            rd.setWidth(newWidth);
        } else {
            log.debug("Leaving region xOffset {} width {} alone vs. sizeX {}",
                    rd.getX(), rd.getWidth(), sizeX);
        }
        if (rd.getHeight() + rd.getY() > sizeY) {
            int newHeight = sizeY - rd.getY();
            log.debug("Resetting out of bounds region yOffset {} height {}" +
                    " vs. sizeY {} to {}",
                    rd.getY(), rd.getHeight(), sizeY, newHeight);
            rd.setHeight(newHeight);
        } else {
            log.debug("Leaving region yOffset {} height {} alone vs. " +
                    "sizeY {}", rd.getY(), rd.getHeight(), sizeY);
        }
    }

    /**
     * Update settings on the rendering engine based on the current context.
     * @param renderer fully initialized renderer
     * @param sizeC number of channels
     * @param ctx OMERO context (group)
     */
    private void updateSettings(Renderer renderer) {
        log.debug("Setting active channels");
        int idx = 0; // index of windows/colors args
        for (int c = 0; c < renderer.getMetadata().getSizeC(); c++) {
            log.debug("Setting for channel {}", c);
            boolean isActive = imageRegionCtx.channels.contains(c + 1);
            log.debug("\tChannel active {}", isActive);
            renderer.setActive(c, isActive);

            if (isActive) {
                if (imageRegionCtx.windows != null) {
                    double min = (double) imageRegionCtx.windows.get(idx)[0];
                    double max = (double) imageRegionCtx.windows.get(idx)[1];
                    log.debug("\tMin-Max: [{}, {}]", min, max);
                    renderer.setChannelWindow(c, min, max);
                }
                if (imageRegionCtx.colors != null) {
                    String color = imageRegionCtx.colors.get(idx);
                    if (color.endsWith(".lut")) {
                        renderer.setChannelLookupTable(c, color);
                        log.debug("\tLUT: {}", color);
                    } else {
                        int[] rgba = splitHTMLColor(color);
                        renderer.setRGBA(c, rgba[0], rgba[1],rgba[2], rgba[3]);
                        log.debug("\tColor: [{}, {}, {}, {}]",
                                  rgba[0], rgba[1], rgba[2], rgba[3]);
                    }
                }
                if (imageRegionCtx.maps != null) {
                    if (c < imageRegionCtx.maps.size()) {
                        Map<String, Map<String, Object>> map =
                                imageRegionCtx.maps.get(c);
                        if (map != null) {
                            Map<String, Object> reverse = map.get("reverse");
                            if (reverse != null
                                && Boolean.TRUE.equals(reverse.get("enabled"))) {
                                renderer.getCodomainChain(c).add(
                                        new ReverseIntensityContext());
                            }
                        }
                    }
                }
            }

            idx += 1;
        }
        for (RenderingModel renderingModel : renderingModels) {
            if (imageRegionCtx.m.equals(renderingModel.getValue())) {
                renderer.setModel(renderingModel);
                break;
            }
        }
    }

    /**
     * Update RegionDef to fit within the image boundaries.
     * @param sizeX width of the image at the current resolution
     * @param sizeY height of the image at the current resolution
     * @param regionDef region definition to truncate if required
     * @throws IllegalArgumentException
     * @see ImageRegionRequestHandler#getRegionDef(Pixels, PixelBuffer)
     */
    protected void truncateRegionDef(
            int sizeX, int sizeY, RegionDef regionDef) {
        log.debug("Truncating RegionDef if required");
        regionDef.setWidth(Math.min(
                regionDef.getWidth(), sizeX - regionDef.getX()));
        regionDef.setHeight(Math.min(
                regionDef.getHeight(), sizeY - regionDef.getY()));
    }

    /**
     * Update RegionDef to be flipped if required.
     * @param sizeX width of the image at the current resolution
     * @param sizeY height of the image at the current resolution
     * @param tileSize XY tile sizes of the underlying pixels
     * @param regionDef region definition to flip if required
     * @throws IllegalArgumentException
     * @throws ServerError
     * @see ImageRegionRequestHandler#getRegionDef(Pixels, PixelBuffer)
     */
    protected void flipRegionDef(int sizeX, int sizeY, RegionDef regionDef) {
        log.debug("Flipping tile RegionDef if required");
        if (imageRegionCtx.flipHorizontal) {
            regionDef.setX(
                    sizeX - regionDef.getWidth() - regionDef.getX());
        }
        if (imageRegionCtx.flipVertical) {
            regionDef.setY(
                    sizeY - regionDef.getHeight() - regionDef.getY());
        }
    }

    /**
     * Returns RegionDef to read based on tile / region provided in
     * ImageRegionCtx.
     * @param resolutionLevels complete definition of all resolution levels
     * @param pixelBuffer raw pixel data access buffer
     * @return RegionDef {@link RegionDef} describing image region to read
     */
    protected RegionDef getRegionDef(
            List<List<Integer>> resolutionLevels, PixelBuffer pixelBuffer) {
        log.debug("Setting region to read");
        int resolution =
                Optional.ofNullable(imageRegionCtx.resolution).orElse(0);
        int sizeX = resolutionLevels.get(resolution).get(0);
        int sizeY = resolutionLevels.get(resolution).get(1);
        RegionDef regionDef = new RegionDef();
        Dimension imageTileSize = pixelBuffer.getTileSize();
        if (imageRegionCtx.tile != null) {
            int tileSizeX = imageRegionCtx.tile.getWidth();
            int tileSizeY = imageRegionCtx.tile.getHeight();
            if (tileSizeX == 0) {
                tileSizeX = (int) imageTileSize.getWidth();
            }
            if (tileSizeX > maxTileLength) {
                tileSizeX = maxTileLength;
            }
            if (tileSizeY == 0) {
                tileSizeY = (int) imageTileSize.getHeight();
            }
            if (tileSizeY > maxTileLength) {
                tileSizeY = maxTileLength;
            }
            regionDef.setWidth(tileSizeX);
            regionDef.setHeight(tileSizeY);
            regionDef.setX(imageRegionCtx.tile.getX() * tileSizeX);
            regionDef.setY(imageRegionCtx.tile.getY() * tileSizeY);
        } else if (imageRegionCtx.region != null) {
            regionDef.setX(imageRegionCtx.region.getX());
            regionDef.setY(imageRegionCtx.region.getY());
            regionDef.setWidth(imageRegionCtx.region.getWidth());
            regionDef.setHeight(imageRegionCtx.region.getHeight());
        } else {
            regionDef.setX(0);
            regionDef.setY(0);
            regionDef.setWidth(sizeX);
            regionDef.setHeight(sizeY);
            return regionDef;
        }
        truncateRegionDef(sizeX, sizeY, regionDef);
        flipRegionDef(sizeX, sizeY, regionDef);
        return regionDef;
    }

    /**
     * Sets the pyramid resolution level on the <code>renderingEngine</code>
     * @param renderer fully initialized renderer
     * @param resolutionLevels complete definition of all resolution levels for
     * the image.
     */
    private void setResolutionLevel(
            Renderer renderer, List<List<Integer>> resolutionLevels) {
        log.debug("Number of available resolution levels: {}",
                resolutionLevels.size());

        if (imageRegionCtx.resolution != null) {
            log.debug("Setting resolution level: {}",
                    imageRegionCtx.resolution);
            Integer level =
                    resolutionLevels.size() - imageRegionCtx.resolution - 1;
            log.debug("Setting resolution level to: {}", level);
            renderer.setResolutionLevel(level);
        }
    }

    /**
     *  Splits an hex stream of characters into an array of bytes
     *  in format (R,G,B,A).
     *  - abc      -> (0xAA, 0xBB, 0xCC, 0xFF)
     *  - abcd     -> (0xAA, 0xBB, 0xCC, 0xDD)
     *  - abbccd   -> (0xAB, 0xBC, 0xCD, 0xFF)
     *  - abbccdde -> (0xAB, 0xBC, 0xCD, 0xDE)
     *  @param color: Characters to split.
     *  @return rgba - list of Ints
     */
    public static int[] splitHTMLColor(String color) {
        List<Integer> level1 = Arrays.asList(3, 4);
        int[] out = new int[4];
        try {
            if (level1.contains(color.length())) {
                String c = color;
                color = "";
                for (char ch : c.toCharArray()) {
                    color += ch + ch;
                }
            }
            if (color.length() == 6) {
                color += "FF";
            }
            if (color.length() == 8) {
                out[0] = Integer.parseInt(color.substring(0, 2), 16);
                out[1] = Integer.parseInt(color.substring(2, 4), 16);
                out[2] = Integer.parseInt(color.substring(4, 6), 16);
                out[3] = Integer.parseInt(color.substring(6, 8), 16);
                return out;
            }
        } catch (Exception e) {
            log.error("Error while parsing color: {}", color, e);
        }
        return null;
    }
}<|MERGE_RESOLUTION|>--- conflicted
+++ resolved
@@ -85,6 +85,9 @@
     /** Reference to the compression service */
     private final LocalCompress compressionService;
 
+    /** Reference to the projection service */
+    private final ProjectionService projectionService;
+
     /** Lookup table provider */
     private final LutProvider lutProvider;
 
@@ -100,15 +103,11 @@
     /** Available rendering models */
     private final List<RenderingModel> renderingModels;
 
-<<<<<<< HEAD
-    private final ProjectionService projectionService;
+    /** Configured maximum size size in either dimension */
+    private final int maxTileLength;
 
     /** Handle on Vertx for event bus work*/
     private Vertx vertx;
-=======
-    /** Configured maximum size size in either dimension */
-    private final int maxTileLength;
->>>>>>> 3b50a4f5
 
     /**
      * Default constructor.
@@ -119,27 +118,19 @@
             List<Family> families,
             List<RenderingModel> renderingModels,
             LutProvider lutProvider,
-<<<<<<< HEAD
             PixelsService pixelsService,
             LocalCompress compressionService,
-            Vertx vertx) {
-=======
-            PixelsService pixService,
-            LocalCompress compSrv,
+            Vertx vertx,
             int maxTileLength) {
->>>>>>> 3b50a4f5
         log.info("Setting up handler");
         this.imageRegionCtx = imageRegionCtx;
         this.families = families;
         this.renderingModels = renderingModels;
         this.lutProvider = lutProvider;
-<<<<<<< HEAD
         this.pixelsService = pixelsService;
         this.compressionService = compressionService;
         this.vertx = vertx;
-=======
         this.maxTileLength = maxTileLength;
->>>>>>> 3b50a4f5
 
         projectionService = new ProjectionService();
     }
