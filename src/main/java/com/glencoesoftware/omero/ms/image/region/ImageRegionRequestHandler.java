--- conflicted
+++ resolved
@@ -49,13 +49,9 @@
 import ome.model.core.Image;
 import ome.model.core.Pixels;
 import ome.model.display.ChannelBinding;
-<<<<<<< HEAD
 import ome.model.display.QuantumDef;
-=======
->>>>>>> d939c713
 import ome.model.display.RenderingDef;
 import ome.model.enums.Family;
-import ome.model.enums.ProjectionType;
 import ome.model.enums.RenderingModel;
 import ome.util.ImageUtil;
 import omeis.providers.re.Renderer;
@@ -283,24 +279,13 @@
                 "PixelsService.retrievePixDescription");
         Pixels pixels;
         try {
-<<<<<<< HEAD
             pixels = (Pixels) mapper.reverse(iPixels.retrievePixDescription(
                     pixelsIdAndSeries.pixelsId, ctx));
-=======
-            long pixelsId =
-                    ((omero.RLong) pixelsIdAndSeries.get(0)).getValue();
-            pixels = (Pixels) mapper.reverse(
-                    iPixels.retrievePixDescription(pixelsId, ctx));
->>>>>>> d939c713
             // The series will be used by our version of PixelsService which
             // avoids attempting to retrieve the series from the database
             // via IQuery later.
             Image image = new Image(pixels.getImage().getId(), true);
-<<<<<<< HEAD
             image.setSeries(pixelsIdAndSeries.series);
-=======
-            image.setSeries(((omero.RInt) pixelsIdAndSeries.get(1)).getValue());
->>>>>>> d939c713
             pixels.setImage(image);
             return pixels;
         } finally {
@@ -324,11 +309,7 @@
 
         renderer = new Renderer(
             quantumFactory, renderingModels,
-<<<<<<< HEAD
             pixels, createRenderingDef(pixels),
-=======
-            pixels, getRenderingDef(iPixels, pixels.getId()),
->>>>>>> d939c713
             pixelBuffer, lutProvider
         );
         PlaneDef planeDef = new PlaneDef(PlaneDef.XY, imageRegionCtx.t);
