--- conflicted
+++ resolved
@@ -214,13 +214,10 @@
         if (ngffDir != null) {
             try {
                 Path root = ngffDir.resolve(getImageSubPath(pixels));
-<<<<<<< HEAD
-                return new ZarrPixelBuffer(pixels, root, maxTileLength);
-=======
-                PixelBuffer v = new ZarrPixelBuffer(root, maxTileLength);
+                PixelBuffer v =
+                        new ZarrPixelBuffer(pixels, root, maxTileLength);
                 log.info("Using NGFF Pixel Buffer");
                 return v;
->>>>>>> 690da03f
             } catch (Exception e) {
                 log.info(
                     "Getting NGFF Pixel Buffer failed - " +
