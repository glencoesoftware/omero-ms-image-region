--- conflicted
+++ resolved
@@ -77,16 +77,13 @@
     /** OMERO.web session store */
     private OmeroWebSessionStore sessionStore;
 
-<<<<<<< HEAD
     /** VerticleFactory */
     private OmeroVerticleFactory verticleFactory;
 
     public final static int DEFAULT_WORKER_POOL_SIZE =
             Runtime.getRuntime().availableProcessors() * 2;
-=======
     /** The string which will be used as Cache-Control header in responses */
     private String cacheControlHeader;
->>>>>>> 11ec5529
 
     /**
      * Entry point method which starts the server event loop and initializes
@@ -307,63 +304,49 @@
 
         final HttpServerResponse response = event.response();
         vertx.eventBus().<byte[]>send(
-                ImageRegionVerticle.RENDER_IMAGE_REGION_EVENT,
-                Json.encode(imageRegionCtx), new Handler<AsyncResult<Message<byte[]>>>() {
-                    @Override
-                    public void handle(AsyncResult<Message<byte[]>> result) {
-                        try {
-                            if (result.failed()) {
-                                Throwable t = result.cause();
-                                int statusCode = 404;
-                                if (t instanceof ReplyException) {
-                                    statusCode = ((ReplyException) t).failureCode();
-                                }
-                                if (!response.closed()) {
-                                    response.setStatusCode(statusCode).end();
-                                }
-                                return;
+            ImageRegionVerticle.RENDER_IMAGE_REGION_EVENT,
+            Json.encode(imageRegionCtx), new Handler<AsyncResult<Message<byte[]>>>() {
+                @Override
+                public void handle(AsyncResult<Message<byte[]>> result) {
+                    try {
+                        if (result.failed()) {
+                            Throwable t = result.cause();
+                            int statusCode = 404;
+                            if (t instanceof ReplyException) {
+                                statusCode = ((ReplyException) t).failureCode();
                             }
-                            byte[] imageRegion = result.result().body();
-                            String contentType = "application/octet-stream";
-                            if (imageRegionCtx.format.equals("jpeg")) {
-                                contentType = "image/jpeg";
+                            if (!response.closed()) {
+                                response.setStatusCode(statusCode).end();
                             }
-                            if (imageRegionCtx.format.equals("png")) {
-                                contentType = "image/png";
-                            }
-                            if (imageRegionCtx.format.equals("tif")) {
-                                contentType = "image/tiff";
-                            }
-                            response.headers().set("Content-Type", contentType);
-                            response.headers().set(
-                                    "Content-Length",
-                                    String.valueOf(imageRegion.length));
-                            if (!response.closed()) {
-                                response.end(Buffer.buffer(imageRegion));
-                            }
-                        } finally {
-                            log.debug("Response ended");
-                        }
+                            return;
+                        }
+                        byte[] imageRegion = result.result().body();
+                        String contentType = "application/octet-stream";
+                        if (imageRegionCtx.format.equals("jpeg")) {
+                            contentType = "image/jpeg";
+                        }
+                        if (imageRegionCtx.format.equals("png")) {
+                            contentType = "image/png";
+                        }
+                        if (imageRegionCtx.format.equals("tif")) {
+                            contentType = "image/tiff";
+                        }
+                        response.headers().set("Content-Type", contentType);
+                        response.headers().set(
+                                "Content-Length",
+                                String.valueOf(imageRegion.length));
+                        if(!cacheControlHeader.equals("")) {
+                            response.headers().set("Cache-Control", cacheControlHeader);
+                        }
+                        if (!response.closed()) {
+                            response.end(Buffer.buffer(imageRegion));
+                        }
+                    } finally {
+                        log.debug("Response ended");
                     }
                 }
-<<<<<<< HEAD
-            );
-=======
-                response.headers().set("Content-Type", contentType);
-                response.headers().set(
-                        "Content-Length",
-                        String.valueOf(imageRegion.length));
-                if(!cacheControlHeader.equals("")) {
-                    response.headers().set("Cache-Control", cacheControlHeader);
-                }
-                if (!response.closed()) {
-                    response.end(Buffer.buffer(imageRegion));
-                }
-            } finally {
-                log.debug("Response ended");
             }
-        });
->>>>>>> 11ec5529
+        );
     }
 
     /**
